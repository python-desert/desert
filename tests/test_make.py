--- conflicted
+++ resolved
@@ -247,12 +247,8 @@
     assert attr.fields(A).x.metadata["foo"] == 1
 
 
-<<<<<<< HEAD
-def test_union(module, dump_load_assert):
-=======
 @pytest.mark.parametrize(argnames=['value'], argvalues=[["X"], [5]])
-def test_union(module, value):
->>>>>>> 64b6c341
+def test_union(module, value, dump_load_assert):
     """Deserialize one of several types."""
 
     @module.dataclass
@@ -261,20 +257,9 @@
 
     schema = desert.schema_class(A)()
 
-<<<<<<< HEAD
-    dumped = {"x": "X"}
-    loaded = A("X")
-    dump_load_assert(schema=schema, loaded=loaded, dumped=dumped)
-
-    dumped = {"x": 5}
-    loaded = A(5)
-    dump_load_assert(schema=schema, loaded=loaded, dumped=dumped)
-=======
     dumped = {"x": value}
     loaded = A(value)
-    assert schema.load(dumped) == loaded
-    assert schema.dump(loaded) == dumped
->>>>>>> 64b6c341
+    dump_load_assert(schema=schema, loaded=loaded, dumped=dumped)
 
 
 def test_enum(module, dump_load_assert):
