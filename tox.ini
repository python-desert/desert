; a generative tox configuration, see: https://tox.readthedocs.io/en/latest/config.html#generative-envlist

[tox]
envlist =
    clean,
    check,
    doc,
    {py36,py37,py38,pypy3},
    report

[testenv]
<<<<<<< HEAD
=======
basepython =
    pypy3: {env:TOXPYTHON:pypy3}
    {doc,spell}: {env:TOXPYTHON:python3.8}
    py36: {env:TOXPYTHON:python3.6}
    py37: {env:TOXPYTHON:python3.7}
    py38: {env:TOXPYTHON:python3.8}
    {bootstrap,clean,check,report,codecov}: {env:TOXPYTHON:python3}
>>>>>>> 8f03d9c9
setenv =
    PYTHONUNBUFFERED=yes
passenv =
    *
deps =
    -r {toxinidir}/test-requirements.txt
commands =
    {envbindir}/pytest {posargs:--cov --cov-report=term-missing -vv --doctest-modules tests}

[testenv:bootstrap]
deps =
    jinja2
    matrix
skip_install = true
commands =
    {envpython} ci/bootstrap.py

[testenv:check]
basepython=python3.8
deps =
     -r {toxinidir}/dev-requirements.txt
skip_install = true
commands =
    {envpython} setup.py check --strict --metadata --restructuredtext
    {envbindir}/check-manifest {toxinidir}
    {envbindir}/black --check {toxinidir}
    {envbindir}/isort --verbose --check-only --diff --recursive src tests setup.py

[testenv:spell]
basepython=python3.8
setenv =
    SPELLCHECK=1
commands =
    {envbindir}/sphinx-build -b spelling docs dist/docs
skip_install = true
deps =
    -r{toxinidir}/docs/requirements.txt
    {envbindir}/sphinxcontrib-spelling
    {envbindir}/pyenchant

[testenv:doc]
basepython=python3.8
deps =
    -r{toxinidir}/docs/requirements.txt

commands =
    {envbindir}/sphinx-apidoc -o docs/reference src/desert
    {envbindir}/pytest --doctest-modules --doctest-glob=*.rst src docs
    {envbindir}/sphinx-build {posargs:-E} -b html docs dist/docs
    {envbindir}/sphinx-build -b linkcheck docs dist/docs

[testenv:codecov]
deps =
    codecov
skip_install = true
commands =
    {envbindir}/coverage xml --ignore-errors
    {envbindir}/codecov []

[testenv:report]
deps = coverage
       cuvner
skip_install = true
commands =
    {envbindir}/coverage report
    {envbindir}/coverage html


[testenv:clean]
commands = coverage erase
skip_install = true
deps = coverage<|MERGE_RESOLUTION|>--- conflicted
+++ resolved
@@ -9,16 +9,7 @@
     report
 
 [testenv]
-<<<<<<< HEAD
-=======
-basepython =
-    pypy3: {env:TOXPYTHON:pypy3}
-    {doc,spell}: {env:TOXPYTHON:python3.8}
-    py36: {env:TOXPYTHON:python3.6}
-    py37: {env:TOXPYTHON:python3.7}
     py38: {env:TOXPYTHON:python3.8}
-    {bootstrap,clean,check,report,codecov}: {env:TOXPYTHON:python3}
->>>>>>> 8f03d9c9
 setenv =
     PYTHONUNBUFFERED=yes
 passenv =
